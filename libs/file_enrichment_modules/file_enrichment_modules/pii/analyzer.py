--- conflicted
+++ resolved
@@ -4,17 +4,12 @@
 import threading
 from pathlib import Path
 
-<<<<<<< HEAD
-import yara_x
-from common.helpers import create_text_reader
-=======
-from presidio_analyzer import AnalyzerEngine
->>>>>>> 46f9c898
 from common.logger import get_logger
 from common.models import EnrichmentResult, FileObject, Finding, FindingCategory, FindingOrigin, Transform
 from common.state_helpers import get_file_enriched_async
 from common.storage import StorageMinio
 from file_enrichment_modules.module_loader import EnrichmentModule
+from presidio_analyzer import AnalyzerEngine
 
 logger = get_logger(__name__)
 
@@ -153,17 +148,8 @@
         analyzer = self._get_analyzer()
 
         try:
-<<<<<<< HEAD
-            # Use create_text_reader to handle various encodings and binary content
-            with open(file_path, "rb") as binary_file:
-                with create_text_reader(binary_file) as text_file:
-                    content = text_file.read()
-
-            file_bytes = content.encode("utf-8", errors="replace")
-=======
             # Read file with size limit
             content = Path(file_path).read_text(encoding="utf-8")
->>>>>>> 46f9c898
 
             # Truncate content if it exceeds size limit
             if len(content.encode("utf-8")) > self.size_limit:
