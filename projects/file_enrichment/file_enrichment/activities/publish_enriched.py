"""Publish enriched file activity."""

<<<<<<< HEAD
=======
import json
import uuid

>>>>>>> 46f9c898
from common.logger import get_logger
from common.models import FileEnriched
from common.queues import (
    DOCUMENT_CONVERSION_INPUT_TOPIC,
    DOCUMENT_CONVERSION_PUBSUB,
    FILES_FILE_ENRICHED_TOPIC,
    FILES_PUBSUB,
)
from common.state_helpers import get_file_enriched_async
from common.workflows.setup import workflow_activity
from dapr.aio.clients import DaprClient
from dapr.ext.workflow.workflow_activity_context import WorkflowActivityContext

from ..tracing import get_trace_injector
from ..workflow_completion import publish_workflow_completion

logger = get_logger(__name__)


@workflow_activity
async def publish_enriched_file(ctx: WorkflowActivityContext, object_id: str):
    """
    Activity to publish enriched file data to pubsub after retrieving from state store.
    """
    from .. import global_vars

    file_enriched = await get_file_enriched_async(object_id, global_vars.asyncpg_pool)
    logger.info("Executing activity: publish_enriched_file", object_id=object_id)

    try:
        async with DaprClient(headers_callback=get_trace_injector()) as client:
            json_data = file_enriched.model_dump_json(
                exclude_unset=True,
            )

            # Broadcast that a new file has been enriched
            await client.publish_event(
                pubsub_name=FILES_PUBSUB,
                topic_name=FILES_FILE_ENRICHED_TOPIC,
                data=json_data,
            )

            # Submit to document_conversion if applicable
            if should_convert_document(file_enriched):
                logger.debug("Sending enriched doc to document converter")
                await client.publish_event(
                    pubsub_name=DOCUMENT_CONVERSION_PUBSUB,
                    topic_name=DOCUMENT_CONVERSION_INPUT_TOPIC,
                    data=json_data,
                    data_content_type="application/json",
                )

            # if this originated from a container, publish a message for the web_api to track for
            #   large container processing
            if file_enriched.originating_container_id and (file_enriched.originating_container_id != uuid.UUID(int=0)):
                await publish_workflow_completion(instance_id)

            return True

    except Exception:
        logger.exception(message="Error publishing enriched file data", object_id=object_id)
        # Don't raise to ensure workflow can complete
        return False


def should_convert_document(enriched: FileEnriched):
    """
    Determine if the file should be processed based on its metadata.

    Specifically, check:
     1) if it's plaintext, don't submit
     2) if no originating_object_id (so is an original submission - not derived from anything else), submit it
     3) if it does does it have a nesting level, meaning it's derived from a container and NOT from
    some type of already processed transform (e.g., so we don't extract text from a PDF converted from an office doc).
    """

    if enriched.is_plaintext:
        return False

    # Original files (didn't originate from anything else)
    if not enriched.originating_object_id:
        return True

    # Don't want to submit transforms. e.g. a .doc converted to a .pdf (otherwise we'll double process)
    if enriched.is_transform():
        return False

    if enriched.is_extracted_from_archive():
        return True

    return True<|MERGE_RESOLUTION|>--- conflicted
+++ resolved
@@ -1,11 +1,7 @@
 """Publish enriched file activity."""
 
-<<<<<<< HEAD
-=======
-import json
 import uuid
 
->>>>>>> 46f9c898
 from common.logger import get_logger
 from common.models import FileEnriched
 from common.queues import (
@@ -61,7 +57,7 @@
             # if this originated from a container, publish a message for the web_api to track for
             #   large container processing
             if file_enriched.originating_container_id and (file_enriched.originating_container_id != uuid.UUID(int=0)):
-                await publish_workflow_completion(instance_id)
+                await publish_workflow_completion(ctx.workflow_id)
 
             return True
 
